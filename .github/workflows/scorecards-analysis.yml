# Licensed to the Apache Software Foundation (ASF) under one or more
# contributor license agreements. See the NOTICE file distributed with
# this work for additional information regarding copyright ownership.
# The ASF licenses this file to You under the Apache license, Version 2.0
# (the "License"); you may not use this file except in compliance with
# the License. You may obtain a copy of the License at
#
#      http://www.apache.org/licenses/LICENSE-2.0
#
# Unless required by applicable law or agreed to in writing, software
# distributed under the License is distributed on an "AS IS" BASIS,
# WITHOUT WARRANTIES OR CONDITIONS OF ANY KIND, either express or implied.
# See the license for the specific language governing permissions and
# limitations under the license.

name: "Scorecards supply-chain security"

on:
  branch_protection_rule:
  schedule:
    - cron: "30 1 * * 6"    # Weekly on Saturdays
  push:
    branches: [ "master" ]

permissions: read-all

jobs:

  analysis:

    name: "Scorecards analysis"
    runs-on: ubuntu-latest
    permissions:
      # Needed to upload the results to the code-scanning dashboard.
      security-events: write
      actions: read
      id-token: write # This is required for requesting the JWT
      contents: read  # This is required for actions/checkout

    steps:

      - name: "Checkout code"
<<<<<<< HEAD
        uses: actions/checkout@93ea575cb5d8a053eaa0ac8fa3b40d7e05a33cc8   # 3.0.2
=======
        uses: actions/checkout@93ea575cb5d8a053eaa0ac8fa3b40d7e05a33cc8   # 3.1.0
>>>>>>> 881a88bf
        with:
          persist-credentials: false

      - name: "Run analysis"
        uses: ossf/scorecard-action@99c53751e09b9529366343771cc321ec74e9bd3d    # 2.0.6
        with:
          results_file: results.sarif
          results_format: sarif
          # A read-only PAT token, which is sufficient for the action to function.
          # The relevant discussion: https://github.com/ossf/scorecard-action/issues/188
          repo_token: ${{ secrets.GITHUB_TOKEN }}
          # Publish the results for public repositories to enable scorecard badges.
          # For more details: https://github.com/ossf/scorecard-action#publishing-results
          publish_results: true

      - name: "Upload artifact"
        uses: actions/upload-artifact@3cea5372237819ed00197afe530f5a7ea3e805c8    # 3.1.0
        with:
          name: SARIF file
          path: results.sarif
          retention-days: 5

      - name: "Upload to code-scanning"
        uses: github/codeql-action/upload-sarif@b398f525a5587552e573b247ac661067fafa920b    # 2.1.22
        with:
          sarif_file: results.sarif<|MERGE_RESOLUTION|>--- conflicted
+++ resolved
@@ -40,11 +40,7 @@
     steps:
 
       - name: "Checkout code"
-<<<<<<< HEAD
-        uses: actions/checkout@93ea575cb5d8a053eaa0ac8fa3b40d7e05a33cc8   # 3.0.2
-=======
         uses: actions/checkout@93ea575cb5d8a053eaa0ac8fa3b40d7e05a33cc8   # 3.1.0
->>>>>>> 881a88bf
         with:
           persist-credentials: false
 
